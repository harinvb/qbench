--- conflicted
+++ resolved
@@ -14,15 +14,10 @@
     strategy:
       matrix:
         include:
-<<<<<<< HEAD
           - target: x86_64-unknown-linux-musl
             platform: ubuntu-latest
           - target: x86_64-pc-windows-gnu
             platform: windows-latest
-=======
-          - target: x86_64-unknown-linux-gnu
-            platform: ubuntu-latest
->>>>>>> 24ffe448
           - target: x86_64-apple-darwin
             platform: macos-latest
           - target: x86_64-pc-windows-msvc
@@ -48,8 +43,6 @@
           command: cargo build
           use-cross: true
           args: --release --target=${{ matrix.target }}
-<<<<<<< HEAD
-
       - if: ${{ matrix.platform == 'windows-latest' }}
         name: Strip binary & zip
         run: |
@@ -62,15 +55,10 @@
           strip target/${{ matrix.target }}/release/qbench
           7z a qbench-${{ matrix.target }}.zip target/${{ matrix.target }}/release/qbench
 
-=======
-      - name: Strip binary
-        run: strip target/${{ matrix.target }}/release/qbench
->>>>>>> 24ffe448
       - name: Release
         uses: softprops/action-gh-release@v1
         if: startsWith(github.ref, 'refs/tags/')
         with:
-<<<<<<< HEAD
           files: |
             LICENSE-MIT
             LICENSE-APACHE
@@ -78,17 +66,6 @@
           fail_on_unmatched_files: false
           token: ${{ secrets.GITHUB_TOKEN }}
           generate_release_notes: true
-=======
-            files: |
-              LICENSE-MIT
-              LICENSE-APACHE
-              target/${{ matrix.target }}/release/qbench
-              target/${{ matrix.target }}/release/qbench.exe
-            fail_on_unmatched_files: false
-            token: ${{ secrets.GITHUB_TOKEN }}
-            generate_release_notes: true
-
->>>>>>> 24ffe448
 
   cargo-test:
     name: Cargo test
